#ifndef vadstena_libs_vts_qtree_hpp_included_
#define vadstena_libs_vts_qtree_hpp_included_

#include <cstdint>
#include <array>
#include <iostream>
#include <iostream>
#include <functional>

#include <boost/filesystem/path.hpp>

#include "dbglog/dbglog.hpp"

#include "math/geometry_core.hpp"

namespace vadstena { namespace vts {

class QTree {
public:
    typedef std::uint32_t value_type;

    QTree(unsigned int order = 0, value_type value = 0);

    QTree(const QTree &other);
    QTree& operator=(const QTree &other);

    QTree(QTree&&) = default;
    QTree& operator=(QTree&&) = default;

    /** Initialize qtree from other qtree's subtree at given coordinates.
     */
    QTree(const QTree &other, unsigned int order
          , unsigned int depth, unsigned int x, unsigned int y);

    /** Read value from pixel at (x, y).
     */
    value_type get(unsigned int x, unsigned int y) const;

    /** Read value from pixel from node (x, y) in tree reduced to given depth.
     *  Coordinates (x, y) are interpreted as if they point into trimmed tree.
     *  Returns either value from first valid node or value_type(~0) if internal
     *  node is hit first
     */
    value_type get(unsigned int depth, unsigned int x, unsigned int y) const;

    void set(unsigned int x, unsigned int y, value_type value);

    /** Set given range.
     */
    void set(unsigned int x1, unsigned int y1
             , unsigned int x2, unsigned int y2, value_type value);

    /** Force given value to all non-zero pixels.
     */
    void force(value_type value);

    /** Update given range.
     */
    template <typename Op>
    void update(unsigned int x1, unsigned int y1
                , unsigned int x2, unsigned int y2, Op op);

    void reset(value_type value);

    /** Save parameters.
     */
    class SaveParams {
    public:
        SaveParams() : bw_(false) {}

        inline SaveParams& bw(bool value) { bw_ = value; return *this; }
        inline bool bw() const { return bw_; }

    private:
        bool bw_;
    };

    void save(std::ostream &os, const SaveParams &params = SaveParams()) const;
    void load(std::istream &is, const boost::filesystem::path &path);

    void recreate(unsigned int order = 0, value_type value = 0);

    unsigned int order() const { return order_; }

    /** Merge nodes.
     */
    template <typename FilterOp>
    void merge(const QTree &other, const FilterOp &filter);

    /** Coarsen one level up.
     *
     * \param filter filtering operation
     * \param resize decrement order (halve size) if true
     */
    template <typename FilterOp>
    void coarsen(const FilterOp &filter, bool resize = false);

    /** Intersect nodes.
     */
    template <typename FilterOp>
    void intersect(const QTree &other, const FilterOp &filter);

    /** Checks for intersection.
     */
    template <typename FilterOp>
    bool overlaps(const QTree &other, const FilterOp &filter) const;

    /** Returns number of non-zero elements.
     */
    std::size_t count() const { return count_; }

    /** Returns true if there is no non-zero element.
     */
    bool empty() const { return !count_; }

    /** Returns true if there is no zero element.
     */
    bool full() const { return count_ == size_ * size_; }

    math::Size2 size() const { return math::Size2(size_, size_); }

    enum class Filter {
        black, white, both
    };

    /** Runs op(x, y, xsize, value) for each node based on filter.
     */
    template <typename Op>
    void forEachNode(const Op &op, Filter filter = Filter::both) const;

    /** Runs op(x, y, value) for each element based on filter.
     *  Uses forEachNode and rasterizes node internally.
     */
    template <typename Op>
    void forEach(const Op &op, Filter filter = Filter::both) const;

    /** Runs op(x, y, value) for each node based on filter in subtree starting
     *  at given index.
     */
    template <typename Op>
    void forEachNode(unsigned int depth, unsigned int x, unsigned int y
                     , const Op &op, Filter filter = Filter::both) const;

    /** Runs op(x, y, value) for each pixel based on filter in subtree starting
     *  at given index.
     */
    template <typename Op>
    void forEach(unsigned int depth, unsigned int x, unsigned int y
                 , const Op &op, Filter filter = Filter::both) const;

    /** Translates value of every node.
     *  Calls value = op(value) for every node.
     */
    template <typename Op>
    void translateEachNode(const Op &op);

    /** Converts to simplified quadrant tree: value is converted to 1 (when
     *  type(filter) says white) or 0 (when type(filter) says black.
     */
    template <typename FilterOp>
    void simplify(const FilterOp &filter);

    /** Incorporates another tree into this one.
     *
     * \param other tree to combine with
     * \param combiner functor taking two node values and returning new value
     */
    template <typename Combiner>
    void combine(const QTree &other, const Combiner &combiner);

    /** Shrinks tree to given depth.
     *  If depth is >= current depth nothing happens.
     *  Original inner nodes become leafs with value_type(~0).
     *
     *  This function is equivalent to reconstructing tree from results of
     *  get(depth, ?, ?).
     */
    void shrink(unsigned int depth);

    /** Return all set flags.
     */
    value_type allSetFlags() const { return allSetFlags_; }

    /** Create qtree from this qtrees's subtree at given coordinates.
     */
    QTree subTree(unsigned int order, unsigned int depth
                  , uint x, uint y) const
    {
        return { *this, order, depth, x, y };
    }

    void swap(QTree &other);

private:
    /** Re-calculates number of non-zero elements.
     */
    void recount();

    struct Node {
        QTree::value_type value;

        struct Children;
        std::unique_ptr<Children> children;

        Node(value_type value = 0) : value(value), children() {}
        Node(const Node &other);
        Node& operator=(const Node &other);
        Node(Node&&) = default;
        Node& operator=(Node&&) = default;

        ~Node();

        value_type get(unsigned int mask, unsigned int x, unsigned int y)
            const;

        /** Returns size change
         */
        long set(unsigned int mask, unsigned int x, unsigned int y
                 , value_type value);

        long set(unsigned int size, unsigned int x, unsigned int y
                 , unsigned int x1, unsigned int y1
                 , unsigned int x2, unsigned int y2, value_type value);

        template <typename Op>
        long update(unsigned int size, unsigned int x, unsigned int y
                    , unsigned int x1, unsigned int y1
                    , unsigned int x2, unsigned int y2, Op op);

        void contract();

<<<<<<< HEAD
        void save(std::ostream &os) const;
        std::tuple<std::size_t, value_type>
        load(unsigned int mask, std::istream &is);
=======
        void saveChildren(std::ostream &os) const;
        void saveChildrenBw(std::ostream &os) const;

        // std::tuple<std::size_t, value_type>
        // loadV2(unsigned int mask, std::istream &is);
>>>>>>> c5c0e55b

        /** Load node from raster mask node.
         */
        std::tuple<std::size_t, value_type>
        loadRasterMask(unsigned int mask, std::istream &is);

<<<<<<< HEAD
=======
        /** Load version 1.
         */
        std::tuple<std::size_t, value_type>
        loadV1(unsigned int mask, std::istream &is);

        std::tuple<std::size_t, QTree::value_type>
        loadChildren(unsigned int mask, std::istream &is);

        std::tuple<std::size_t, QTree::value_type>
        loadChildrenBw(unsigned int mask, std::istream &is);

        std::tuple<std::size_t, QTree::value_type>
        load(unsigned int mask, std::istream &is, std::uint8_t flags);

        std::tuple<std::size_t, QTree::value_type>
        loadBw(unsigned int mask, std::istream &is, std::uint8_t flags);

>>>>>>> c5c0e55b
        /** Called from QTree::forEachNode */
        template <typename Op>
        void descend(unsigned int mask, unsigned int x, unsigned int y
                     , const Op &op, Filter filter) const;

        template <typename Op>
        void translate(const Op &op);

        template <typename FilterOp>
        void simplify(const FilterOp &filter);

        /** Nodes that satisfy condition (filter(value) == 0) are set to 0.
         */
        template <typename FilterOp>
        void filterOut(const FilterOp &filter);

        /** Merge nodes
         *  Uses type(filter) to determine node type.
         */
        template <typename FilterOp>
        void merge(const Node &other, const FilterOp &filter);

        /** Coarsen one level up.
         *  Uses type(op) to determine node type.
         */
        template <typename FilterOp>
        void coarsen(unsigned int size, const FilterOp &filter);

        /** Intersect nodes.
         */
        template <typename FilterOp>
        void intersect(const Node &other, const FilterOp &filter);

        /** Checks for intersection.
         */
        template <typename FilterOp>
        bool overlaps(const Node &other, const FilterOp &filter) const;

        template <typename FilterOp>
        bool find(const FilterOp &filter) const;

        enum Type { black, white, gray };
        template <typename FilterOp>
        Type type(const FilterOp &filter) const {
            if (children) { return Type::gray; }
            return filter(value) ? Type::white : Type::black;
        }

        /** Combines other node into this one.
         *  Can result in node split.
         */
        template <typename Combiner>
        void combine(// unsigned int size, unsigned int x, unsigned int y,
                     const Node &other, const Combiner &combiner);

        void shrink(unsigned int depth);

        const Node& find(unsigned int depth, unsigned int x
                         , unsigned int y) const;

        void force(value_type value);

        void swap(Node &other);
    };

    unsigned int order_;
    unsigned int size_;
    Node root_;
    std::size_t count_;
    value_type allSetFlags_;
};

/** Using std::function to hide implementation.
 */
void dump(const QTree &tree, const boost::filesystem::path &path
          , const std::function<bool(QTree::value_type)> &filter
          , double pixelSize = 1.0);

struct QTree::Node::Children {
    std::array<Node, 4> nodes; // ul, ur, ll, lr

    Children(QTree::value_type value = 0) { nodes.fill(value); }
    Children(const Children &other) : nodes(other.nodes) {}
    Children(Children&&) = default;
    Children& operator=(Children&&) = default;

    bool sameValue() const;
};

// inlines

template <typename Op>
inline void QTree::forEachNode(const Op &op, Filter filter) const
{
    root_.descend(size_, 0, 0, op, filter);
}

template <typename Op>
inline void QTree::forEach(const Op &op, Filter filter) const
{
    this->forEachNode([&](unsigned int x, unsigned int y, unsigned int size
                          , value_type value)
    {
        // rasterize node
        uint ex(x + size);
        uint ey(y + size);

        for (uint j(y); j < ey; ++j) {
            for (uint i(x); i < ex; ++i) {
                op(i, j, value);
            }
        }
    }, filter);
}

template <typename Op>
inline void QTree::Node::descend(unsigned int mask, unsigned int x
                                 , unsigned int y, const Op &op, Filter filter)
    const
{
    if (children) {
        // process children if allowed by depth
        if (auto nmask = (mask >> 1)) {
            const auto &n(children->nodes);
            n[0].descend(nmask, x, y, op, filter);
            n[1].descend(nmask, x + nmask, y, op, filter);
            n[2].descend(nmask, x, y + nmask, op, filter);
            n[3].descend(nmask, x + nmask, y + nmask, op, filter);
        }
        return;
    }

    switch (filter) {
    case Filter::black: if (value) { return; }; break;
    case Filter::white: if (!value) { return; }; break;
    default: break;
    }

    // call operation for node
    op(x, y, mask, value);
}

template <typename Op>
inline void QTree::forEachNode(unsigned int depth
                               , unsigned int x, unsigned int y
                               , const Op &op, Filter filter) const
{
    auto subdepth((depth < order_) ? (order_ - depth) : 1);
    root_.find(depth, x, y).descend(1 << subdepth, 0, 0, op, filter);
}

template <typename Op>
inline void QTree::forEach(unsigned int depth, unsigned int x, unsigned int y
                           , const Op &op, Filter filter) const
{
    this->forEachNode(depth, x, y
                      , [&](unsigned int x, unsigned int y, unsigned int size
                            , value_type value)
    {
        // rasterize node
        uint ex(x + size);
        uint ey(y + size);

        for (uint j(y); j < ey; ++j) {
            for (uint i(x); i < ex; ++i) {
                op(i, j, value);
            }
        }
    }, filter);
}

template <typename Op>
void QTree::translateEachNode(const Op &op)
{
    root_.translate(op);
    recount();
}

template <typename Op>
void QTree::Node::translate(const Op &op)
{
    if (children) {
        for (auto &node : children->nodes) {
            node.translate(op);
        }
        contract();
        return;
    }

    value = op(value);
}

template <typename FilterOp>
void QTree::simplify(const FilterOp &filter)
{
    root_.simplify(filter);
    recount();
}

template <typename FilterOp>
void QTree::Node::simplify(const FilterOp &filter)
{
    switch (type(filter)) {
    case Type::black: value = 0; break;
    case Type::white: value = 1; break;
    case Type::gray:
        children->nodes[0].simplify(filter);
        children->nodes[1].simplify(filter);
        children->nodes[2].simplify(filter);
        children->nodes[3].simplify(filter);
        break;
    }
}

template <typename FilterOp>
inline void QTree::merge(const QTree &other, const FilterOp &filter)
{
    root_.merge(other.root_, filter);
    recount();
}

template <typename FilterOp>
void QTree::coarsen(const FilterOp &filter, bool resize)
{
    root_.coarsen(size_, filter);
    if (resize && order_) {
        --order_;
        size_ = 1 << order_;
    }
    recount();
}

template <typename FilterOp>
inline void QTree::intersect(const QTree &other, const FilterOp &filter)
{
    root_.intersect(other.root_, filter);
    recount();
}

template <typename FilterOp>
inline bool QTree::overlaps(const QTree &other, const FilterOp &filter) const
{
    return root_.overlaps(other.root_, filter);
}

template <typename FilterOp>
void QTree::Node::filterOut(const FilterOp &filter)
{
    if (children) {
        children->nodes[0].filterOut(filter);
        children->nodes[1].filterOut(filter);
        children->nodes[2].filterOut(filter);
        children->nodes[3].filterOut(filter);

        // contract if possible
        contract();
    }

    // BLACK -> zero
    if (!filter(value)) {
        value = 0;
    }
}

template <typename FilterOp>
void QTree::Node::merge(const Node &other, const FilterOp &filter)
{
    auto tt(type(filter));
    auto ot(other.type(filter));

    if ((tt == Type::white) || (ot == Type::black)) {
        // merge(WHITE, anything) = WHITE (keep)
        // merge(anything, BLACK) = anything (keep)
        return;
    }

    if (ot == Type::white) {
        // merge(anything, WHITE) = WHITE
        *this = other;
        return;
    }

    // OK, other is gray
    if (tt == Type::black) {
        // merge(BLACK, GRAY) = GRAY
        *this = other;
        filterOut(filter);
        return;
    }

    // merge(GRAY, GRAY) = go down
    children->nodes[0].merge(other.children->nodes[0], filter);
    children->nodes[1].merge(other.children->nodes[1], filter);
    children->nodes[2].merge(other.children->nodes[2], filter);
    children->nodes[3].merge(other.children->nodes[3], filter);

    // contract if possible
    contract();
}

template <typename FilterOp>
void QTree::Node::coarsen(unsigned int size, const FilterOp &filter)
{
    if (size == 2) {
        if (!children) { return; }

        // 2-pixel non-leaf node -> copy value of first white (or last black)
        // node into this one
        for (const auto &child : children->nodes) {
            value = child.value;
            if (filter(child.value)) { break; }
        }

        // drop children
        children.reset();
        return;
    }

    // leaf -> leave
    if (!children) { return; }

    // non leaf -> descend
    size >>= 1;
    children->nodes[0].coarsen(size, filter);
    children->nodes[1].coarsen(size, filter);
    children->nodes[2].coarsen(size, filter);
    children->nodes[3].coarsen(size, filter);

    // contract if possible
    contract();
}

template <typename FilterOp>
void QTree::Node::intersect(const Node &other, const FilterOp &filter)
{
    auto tt(type(filter));
    auto ot(other.type(filter));

    if (tt == Type::black) {
        // intersect(BLACK, anything) = BLACK
        return;
    }

    if (tt == Type::white) {
        if (ot == Type::black) {
            // intersect(WHITE, BLACK) = BLACK
            *this = other;
            return;
        } else if (ot == Type::white) {
            // intersect(WHITE, WHITE) = WHITE
            return;
        }

        // intersect(WHITE, GRAY) = GRAY
        *this = other;
        return;
    } else {
        // this is a gray node
        if (ot == Type::black) {
            // intersect(GRAY, BLACK) = BLACK
            *this = other;
            return;
        } else if (ot == Type::white) {
            // intersect(GRAY, WHITE) = GRAY
            return;
        }
    }

    // intersect(GRAY, GRAY);

    // go down
    children->nodes[0].intersect(other.children->nodes[0], filter);
    children->nodes[1].intersect(other.children->nodes[1], filter);
    children->nodes[2].intersect(other.children->nodes[2], filter);
    children->nodes[3].intersect(other.children->nodes[3], filter);

    // contract if possible
    contract();
}

template <typename FilterOp>
bool QTree::Node::overlaps(const Node &other, const FilterOp &filter) const
{
    auto tt(type(filter));
    auto ot(other.type(filter));

    if (tt == Type::black) {
        // intersect(BLACK, anything) = BLACK
        return false;
    }

    if (tt == Type::white) {
        if (ot == Type::black) {
            // intersect(WHITE, BLACK) = BLACK
            return false;
        } else if (ot == Type::white) {
            // intersect(WHITE, WHITE) = WHITE
            return true;
        }

        // intersect(WHITE, GRAY) = value of GRAY
        return other.find(filter);
    } else {
        // this is a gray node
        if (ot == Type::black) {
            // intersect(GRAY, BLACK) = BLACK
            return false;
        } else if (ot == Type::white) {
            // intersect(GRAY, WHITE) = value of GRAY
            return find(filter);
        }
    }

    // intersect(GRAY, GRAY);

    // go down
    return (children->nodes[0].overlaps(other.children->nodes[0], filter)
            || children->nodes[1].overlaps(other.children->nodes[1], filter)
            || children->nodes[2].overlaps(other.children->nodes[2], filter)
            || children->nodes[3].overlaps(other.children->nodes[3], filter));
}

template <typename FilterOp>
bool QTree::Node::find(const FilterOp &filter) const
{
    if (children) {
        return (children->nodes[0].find(filter)
                || children->nodes[1].find(filter)
                || children->nodes[2].find(filter)
                || children->nodes[3].find(filter));
    }

    return filter(value);
}

template <typename Combiner>
void QTree::combine(const QTree &other, const Combiner &combiner)
{
    root_.combine(/*size_, 0, 0,*/ other.root_, combiner);
    recount();
}

template <typename Combiner>
void QTree::Node::combine(//unsigned int size, unsigned int x, unsigned int y,
                          const Node &other, const Combiner &combiner)
{
    // auto hsize(size >> 1);
    if (children) {
        // inner node
        if (other.children) {
            // also inner node: descend in both trees
            children->nodes[0].combine(//hsize, x, y,
                                       other.children->nodes[0], combiner);
            children->nodes[1].combine(//hsize, x + hsize, y,
                                       other.children->nodes[1], combiner);
            children->nodes[2].combine(//hsize, x, y + hsize,
                                       other.children->nodes[2], combiner);
            children->nodes[3].combine(//hsize, x + hsize, y + hsize,
                                       other.children->nodes[3], combiner);

            contract();
            return;
        }

        // leaf node: virtually split and descend
        children->nodes[0].combine(//hsize, x, y,
                                   other, combiner);
        children->nodes[1].combine(//hsize, x + hsize, y,
                                   other, combiner);
        children->nodes[2].combine(//hsize, x, y + hsize,
                                   other, combiner);
        children->nodes[3].combine(//hsize, x + hsize, y + hsize,
                                   other, combiner);

        contract();
        return;
    }


    // leaf node
    if (other.children) {
        // inner node: we need to physically split this node
        children.reset(new Children(value));

        // and descend
        children->nodes[0].combine(//hsize, x, y,
                                   other.children->nodes[0], combiner);
        children->nodes[1].combine(//hsize, x + hsize, y,
                                   other.children->nodes[1], combiner);
        children->nodes[2].combine(//hsize, x, y + hsize,
                                   other.children->nodes[2], combiner);
        children->nodes[3].combine(//hsize, x + hsize, y + hsize,
                                   other.children->nodes[3], combiner);

        contract();
        return;
    }


    // leafs finally meet together
    value = combiner(/*size, x, y,*/ value, other.value);

    // nothing to contract here since we are at a leaf :)
}

template <typename Op>
void QTree::update(unsigned int x1, unsigned int y1
                   , unsigned int x2, unsigned int y2, Op op)
{
    // NB: left/top boundary not checked since we use unsigned numbers

    // check for block completely outside the pane
    if ((x1 >= size_) || (y1 >= size_)) { return; }

    // clip to pane
    if (x2 >= size_) { x2 = size_ - 1; }
    if (y2 >= size_) { y2 = size_ - 1; }

    // and go down
    count_ += root_.update(size_, 0, 0, x1, y1, x2, y2, op);
}

template <typename Op>
long QTree::Node::update(unsigned int size, unsigned int x, unsigned int y
                         , unsigned int x1, unsigned int y1
                         , unsigned int x2, unsigned int y2, Op op)
{
    if ((x2 < x) || (x1 >= (x + size))
        || (y2 < y) || (y1 >= (y + size)))
    {
        // outside of given range -> nothing to do
        return 0;
    }

    if (!children) {
        if ((x1 <= x) && (x2 >= (x + size - 1))
            && (y1 <= y) && (y2 >= (y + size - 1)))
        {
            // found leaf node inside range: update and leave
            auto oldValue(this->value);
            auto newValue(op(this->value));
            if (oldValue == newValue) {
                // nothing to change
                return 0;
            }

            // apply change
            this->value = newValue;
            if ((oldValue && newValue) || (!oldValue && !newValue)) {
                return 0;
            }
            if (oldValue && !newValue) { return -(size * size); }
            return (size * size);
        }

        // not at the leaf node -> we have to split this node and descend
        children.reset(new Children(this->value));
    }

    // go down to all four children
    size >>= 1;
    long res(0);
    res += children->nodes[0].update
        (size, x, y, x1, y1, x2, y2, op);
    res += children->nodes[1].update
        (size, x + size, y, x1, y1, x2, y2, op);
    res += children->nodes[2].update
        (size, x, y + size, x1, y1, x2, y2, op);
    res += children->nodes[3].update
        (size, x + size, y + size, x1, y1, x2, y2, op);

    // contract nodes of same value
    contract();
    return res;
}

inline void QTree::swap(QTree &other) {
    std::swap(order_, other.order_);
    std::swap(size_, other.size_);
    root_.swap(other.root_);
    std::swap(count_, other.count_);
    std::swap(allSetFlags_, other.allSetFlags_);
}

inline void QTree::Node::swap(Node &other)
{
    std::swap(value, other.value);
    std::swap(children, other.children);
}

} } // namespace vadstena::vts

#endif // vadstena_libs_vts_qtree_hpp_included_<|MERGE_RESOLUTION|>--- conflicted
+++ resolved
@@ -229,25 +229,14 @@
 
         void contract();
 
-<<<<<<< HEAD
-        void save(std::ostream &os) const;
-        std::tuple<std::size_t, value_type>
-        load(unsigned int mask, std::istream &is);
-=======
         void saveChildren(std::ostream &os) const;
         void saveChildrenBw(std::ostream &os) const;
-
-        // std::tuple<std::size_t, value_type>
-        // loadV2(unsigned int mask, std::istream &is);
->>>>>>> c5c0e55b
 
         /** Load node from raster mask node.
          */
         std::tuple<std::size_t, value_type>
         loadRasterMask(unsigned int mask, std::istream &is);
 
-<<<<<<< HEAD
-=======
         /** Load version 1.
          */
         std::tuple<std::size_t, value_type>
@@ -265,7 +254,6 @@
         std::tuple<std::size_t, QTree::value_type>
         loadBw(unsigned int mask, std::istream &is, std::uint8_t flags);
 
->>>>>>> c5c0e55b
         /** Called from QTree::forEachNode */
         template <typename Op>
         void descend(unsigned int mask, unsigned int x, unsigned int y
